use std::fs::File;
use std::path::Path;
use std::process::{Command, Stdio};

use reqwest;
use serde::{Serialize, Deserialize};
use tokio::fs;
use tracing::{info, instrument};

use super::setup::{check_js_deps, check_py_deps, check_rust_deps, get_deps, get_newest_valid_node_version, REQUIRED_PY_PACKAGE};

const PY_VENV_NAME: &str = "process_env";
const JAVASCRIPT_SRC_PATH: &str = "src/lib.js";
const PYTHON_SRC_PATH: &str = "src/lib.py";
const RUST_SRC_PATH: &str = "src/lib.rs";
const KINODE_WIT_URL: &str = "https://raw.githubusercontent.com/kinode-dao/kinode-wit/v0.7.0-alpha/kinode.wit";
const WASI_VERSION: &str = "17.0.1";  // TODO: un-hardcode
pub const CACHE_DIR: &str = "/tmp/kinode-kit-cache";

#[derive(Debug, Clone, Serialize, Deserialize)]
struct CargoFile {
    package: CargoPackage,
}

#[derive(Debug, Clone, Serialize, Deserialize)]
struct CargoPackage {
    name: String,
}

<<<<<<< HEAD
#[autocontext::autocontext]
=======
#[derive(Debug, Clone, Serialize, Deserialize)]
struct Metadata {
    package: String,
    publisher: String,
    version: [u32; 3],
}

#[instrument(level = "trace", err, skip_all)]
>>>>>>> 4c253efb
pub fn run_command(cmd: &mut Command) -> anyhow::Result<()> {
    let status = cmd.status()?;
    if status.success() {
        Ok(())
    } else {
        Err(anyhow::anyhow!(
            "Command `{} {:?}` failed with exit code {}",
            cmd.get_program().to_str().unwrap(),
            cmd.get_args().map(|a| a.to_str().unwrap()).collect::<Vec<_>>(),
            status.code().unwrap(),
        ))
    }
}

#[instrument(level = "trace", err, skip_all)]
pub async fn download_file(url: &str, path: &Path) -> anyhow::Result<()> {
    fs::create_dir_all(&CACHE_DIR).await?;
    let hex_url = hex::encode(url);
    let hex_url_path = format!("{}/{}", CACHE_DIR, hex_url);
    let hex_url_path = Path::new(&hex_url_path);

    let content =
        if hex_url_path.exists() {
            fs::read(hex_url_path).await?
        } else {
            let response = reqwest::get(url).await?;

            // Check if response status is 200 (OK)
            if response.status() != reqwest::StatusCode::OK {
                return Err(anyhow::anyhow!("Failed to download file: HTTP Status {}", response.status()));
            }

            let content = response.bytes()
                .await?
                .to_vec();
            fs::write(hex_url_path, &content).await?;
            content
        };

    if path.exists() {
        if path.is_dir() {
            fs::remove_dir_all(path).await?;
        } else {
            let existing_content = fs::read(path).await?;
            if content == existing_content {
                return Ok(());
            }
        }
    }
    fs::create_dir_all(path.parent().ok_or(anyhow::anyhow!("path doesn't have parent"))?).await?;
    fs::write(path, &content).await?;
    Ok(())
}

#[instrument(level = "trace", err, skip_all)]
async fn compile_javascript_wasm_process(
    process_dir: &Path,
    valid_node: Option<String>,
    verbose: bool,
) -> anyhow::Result<()> {
    info!("Compiling Javascript Kinode process in {:?}...", process_dir);
    let wit_dir = process_dir.join("wit");
    download_file(KINODE_WIT_URL, &wit_dir.join("kinode.wit")).await?;

    let wasm_file_name = process_dir
        .file_name()
        .and_then(|s| s.to_str())
        .unwrap();

    let install = "npm install".to_string();
    let componentize = format!("node componentize.mjs {wasm_file_name}");
    let (install, componentize) = valid_node
        .map(|valid_node| {(
            format!("source ~/.nvm/nvm.sh && nvm use {} && {}", valid_node, install),
            format!("source ~/.nvm/nvm.sh && nvm use {} && {}", valid_node, componentize),
        )})
        .unwrap_or_else(|| (install, componentize));

    run_command(Command::new("bash")
        .args(&["-c", &install])
        .current_dir(process_dir)
        .stdout(if verbose { Stdio::inherit() } else { Stdio::null() })
        .stderr(if verbose { Stdio::inherit() } else { Stdio::null() })
    )?;

    run_command(Command::new("bash")
        .args(&["-c", &componentize])
        .current_dir(process_dir)
        .stdout(if verbose { Stdio::inherit() } else { Stdio::null() })
        .stderr(if verbose { Stdio::inherit() } else { Stdio::null() })
    )?;

    info!("Done compiling Javascript Kinode process in {:?}.", process_dir);
    Ok(())
}

#[instrument(level = "trace", err, skip_all)]
async fn compile_python_wasm_process(
    process_dir: &Path,
    python: &str,
    verbose: bool,
) -> anyhow::Result<()> {
    info!("Compiling Python Kinode process in {:?}...", process_dir);
    let wit_dir = process_dir.join("wit");
    download_file(KINODE_WIT_URL, &wit_dir.join("kinode.wit")).await?;

    let wasm_file_name = process_dir
        .file_name()
        .and_then(|s| s.to_str())
        .unwrap();

    run_command(Command::new(python)
        .args(&["-m", "venv", PY_VENV_NAME])
        .current_dir(process_dir)
        .stdout(if verbose { Stdio::inherit() } else { Stdio::null() })
        .stderr(if verbose { Stdio::inherit() } else { Stdio::null() })
    )?;
    run_command(Command::new("bash")
        .args(&[
            "-c",
            &format!("source ../{PY_VENV_NAME}/bin/activate && pip install {REQUIRED_PY_PACKAGE} && componentize-py -d ../wit/ -w process componentize lib -o ../../pkg/{wasm_file_name}.wasm"),
        ])
        .current_dir(process_dir.join("src"))
        .stdout(if verbose { Stdio::inherit() } else { Stdio::null() })
        .stderr(if verbose { Stdio::inherit() } else { Stdio::null() })
    )?;

    info!("Done compiling Python Kinode process in {:?}.", process_dir);
    Ok(())
}

#[instrument(level = "trace", err, skip_all)]
async fn compile_rust_wasm_process(
    process_dir: &Path,
    verbose: bool,
) -> anyhow::Result<()> {
    info!("Compiling Rust Kinode process in {:?}...", process_dir);

    // Paths
    let bindings_dir = process_dir
        .join("target")
        .join("bindings")
        .join(process_dir.file_name().unwrap());
    let wit_dir = process_dir.join("wit");

    // Ensure the bindings directory exists
    fs::create_dir_all(&bindings_dir).await?;

    // Check and download kinode.wit if wit_dir does not exist
    download_file(KINODE_WIT_URL, &wit_dir.join("kinode.wit")).await?;

    // Check and download wasi_snapshot_preview1.wasm if it does not exist
    let wasi_snapshot_file = process_dir.join("wasi_snapshot_preview1.wasm");
    let wasi_snapshot_url = format!(
        "https://github.com/bytecodealliance/wasmtime/releases/download/v{}/wasi_snapshot_preview1.reactor.wasm",
        WASI_VERSION,
    );
    download_file(&wasi_snapshot_url, &wasi_snapshot_file).await?;

    // Create target.wasm (compiled .wit) & world
    run_command(Command::new("wasm-tools")
        .args(&["component", "wit",
            wit_dir.to_str().unwrap(),
            "-o", &bindings_dir.join("target.wasm").to_str().unwrap(),
            "--wasm",
        ])
        .stdout(if verbose { Stdio::inherit() } else { Stdio::null() })
        .stderr(if verbose { Stdio::inherit() } else { Stdio::null() })
    )?;

    // Copy wit directory to bindings
    fs::create_dir_all(&bindings_dir.join("wit")).await?;
    let mut entries = fs::read_dir(&wit_dir).await?;
    while let Some(entry) = entries.next_entry().await? {
        fs::copy(entry.path(), bindings_dir.join("wit").join(entry.file_name())).await?;
    }

    // Create an empty world file
    File::create(bindings_dir.join("world"))?;

    // Build the module using Cargo
    run_command(Command::new("cargo")
        .args(&["+nightly", "build",
            "--release",
            "--no-default-features",
            "--target", "wasm32-wasi",
            "--target-dir", "target",
        ])
        .current_dir(process_dir)
        .stdout(if verbose { Stdio::inherit() } else { Stdio::null() })
        .stderr(if verbose { Stdio::inherit() } else { Stdio::null() })
    )?;

    // Adapt the module using wasm-tools

    // For use inside of process_dir
    let wasm_file_name = process_dir
        .file_name()
        .and_then(|s| s.to_str())
        .unwrap();

    let wasm_file_prefix = Path::new("target/wasm32-wasi/release");
    let wasm_file = wasm_file_prefix
        .join(&format!("{}.wasm", wasm_file_name));
    let adapted_wasm_file = wasm_file_prefix
        .join(&format!("{}_adapted.wasm", wasm_file_name));

    let wasi_snapshot_file = Path::new("wasi_snapshot_preview1.wasm");

    run_command(Command::new("wasm-tools")
        .args(&["component", "new",
            wasm_file.to_str().unwrap(),
            "-o", adapted_wasm_file.to_str().unwrap(),
            "--adapt", wasi_snapshot_file.to_str().unwrap(),
        ])
        .current_dir(process_dir)
        .stdout(if verbose { Stdio::inherit() } else { Stdio::null() })
        .stderr(if verbose { Stdio::inherit() } else { Stdio::null() })
    )?;

    let wasm_path = format!("../pkg/{}.wasm", wasm_file_name);
    let wasm_path = Path::new(&wasm_path);

    // Embed wit into the component and place it in the expected location
    run_command(Command::new("wasm-tools")
        .args(&["component", "embed",
            wit_dir.strip_prefix(process_dir).unwrap().to_str().unwrap(),
            "--world", "process",
            adapted_wasm_file.to_str().unwrap(),
            "-o", wasm_path.to_str().unwrap(),
        ])
        .current_dir(process_dir)
        .stdout(if verbose { Stdio::inherit() } else { Stdio::null() })
        .stderr(if verbose { Stdio::inherit() } else { Stdio::null() })
    )?;

    info!("Done compiling Rust Kinode process in {:?}.", process_dir);
    Ok(())
}

#[instrument(level = "trace", err, skip_all)]
async fn compile_and_copy_ui(
    package_dir: &Path,
    valid_node: Option<String>,
    verbose: bool,
) -> anyhow::Result<()> {
    let ui_path = package_dir.join("ui");
    info!("Building UI in {:?}...", ui_path);

    if ui_path.exists() && ui_path.is_dir() {
        if ui_path.join("package.json").exists() {
            info!("UI directory found, running npm install...");

            let install = "npm install".to_string();
            let run = "npm run build:copy".to_string();
            let (install, run) = valid_node
                .map(|valid_node| {(
                    format!("source ~/.nvm/nvm.sh && nvm use {} && {}", valid_node, install),
                    format!("source ~/.nvm/nvm.sh && nvm use {} && {}", valid_node, run),
                )})
                .unwrap_or_else(|| (install, run));

            run_command(Command::new("bash")
                .args(&["-c", &install])
                .current_dir(&ui_path)
                .stdout(if verbose { Stdio::inherit() } else { Stdio::null() })
                .stderr(if verbose { Stdio::inherit() } else { Stdio::null() })
            )?;

            info!("Running npm run build:copy...");

            run_command(Command::new("bash")
                .args(&["-c", &run])
                .current_dir(&ui_path)
                .stdout(if verbose { Stdio::inherit() } else { Stdio::null() })
                .stderr(if verbose { Stdio::inherit() } else { Stdio::null() })
            )?;
        } else {
            let pkg_ui_path = package_dir.join("pkg/ui");
            if pkg_ui_path.exists() {
                fs::remove_dir_all(&pkg_ui_path).await?;
            }
            run_command(Command::new("cp")
                .args(["-r", "ui", "pkg/ui"])
                .current_dir(&package_dir)
                .stdout(if verbose { Stdio::inherit() } else { Stdio::null() })
                .stderr(if verbose { Stdio::inherit() } else { Stdio::null() })
            )?;
        }
    } else {
        return Err(anyhow::anyhow!("'ui' directory not found"));
    }

    info!("Done building UI in {:?}.", ui_path);
    Ok(())
}

#[instrument(level = "trace", err, skip_all)]
async fn compile_package_and_ui(
    package_dir: &Path,
    valid_node: Option<String>,
    verbose: bool,
    skip_deps_check: bool,
) -> anyhow::Result<()> {
    compile_and_copy_ui(package_dir, valid_node, verbose).await?;
    compile_package(package_dir, verbose, skip_deps_check).await?;
    Ok(())
}

#[instrument(level = "trace", err, skip_all)]
async fn compile_package(
    package_dir: &Path,
    verbose: bool,
    skip_deps_check: bool,
) -> anyhow::Result<()> {
    for entry in package_dir.read_dir()? {
        let entry = entry?;
        let path = entry.path();
        if path.is_dir() {
            if path.join(RUST_SRC_PATH).exists() {
                if !skip_deps_check {
                    let deps = check_rust_deps()?;
                    get_deps(deps)?;
                }
                compile_rust_wasm_process(&path, verbose).await?;
            } else if path.join(PYTHON_SRC_PATH).exists() {
                let python = check_py_deps()?;
                compile_python_wasm_process(&path, &python, verbose).await?;
            } else if path.join(JAVASCRIPT_SRC_PATH).exists() {
                if !skip_deps_check {
                    let deps = check_js_deps()?;
                    get_deps(deps)?;
                }
                let valid_node = get_newest_valid_node_version(None, None)?;
                compile_javascript_wasm_process(&path, valid_node, verbose).await?;
            }
        }
    }

    Ok(())
}

#[instrument(level = "trace", err, skip_all)]
pub async fn execute(
    package_dir: &Path,
    no_ui: bool,
    ui_only: bool,
    verbose: bool,
    skip_deps_check: bool,
) -> anyhow::Result<()> {
    if !package_dir.join("pkg").exists() {
        return Err(anyhow::anyhow!(
            "Required `pkg/` dir not found within given input dir {:?} (or cwd, if none given). Please re-run targeting a package.",
            package_dir,
        ));
    }

    let ui_dir = package_dir.join("ui");
    if !ui_dir.exists() {
        if ui_only {
            return Err(anyhow::anyhow!("kit build: can't build UI: no ui directory exists"));
        } else {
            compile_package(package_dir, verbose, skip_deps_check).await
        }
    } else {
        if no_ui {
            return compile_package(package_dir, verbose, skip_deps_check).await;
        }

        let deps = check_js_deps()?;
        get_deps(deps)?;
        let valid_node = get_newest_valid_node_version(None, None)?;

        if ui_only {
            compile_and_copy_ui(package_dir, valid_node, verbose).await
        } else {
            compile_package_and_ui(package_dir, valid_node, verbose, skip_deps_check).await
        }
    }
}<|MERGE_RESOLUTION|>--- conflicted
+++ resolved
@@ -27,18 +27,7 @@
     name: String,
 }
 
-<<<<<<< HEAD
-#[autocontext::autocontext]
-=======
-#[derive(Debug, Clone, Serialize, Deserialize)]
-struct Metadata {
-    package: String,
-    publisher: String,
-    version: [u32; 3],
-}
-
-#[instrument(level = "trace", err, skip_all)]
->>>>>>> 4c253efb
+#[instrument(level = "trace", err, skip_all)]
 pub fn run_command(cmd: &mut Command) -> anyhow::Result<()> {
     let status = cmd.status()?;
     if status.success() {
