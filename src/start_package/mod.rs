--- conflicted
+++ resolved
@@ -2,11 +2,7 @@
 use std::io::{Read, Write};
 use std::path::Path;
 
-<<<<<<< HEAD
-use color_eyre::{Result, eyre::eyre};
-=======
 use color_eyre::{Result, Section, eyre::{eyre, WrapErr}};
->>>>>>> 3703ebfb
 use fs_err as fs;
 use serde_json::json;
 use tracing::{info, instrument};
