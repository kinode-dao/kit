use sha2::{Digest, Sha256};
use std::io::{Read, Write};
use std::path::{Path, PathBuf};

use color_eyre::{eyre::eyre, Result, Section};
use fs_err as fs;
use serde_json::json;
use tracing::{info, instrument};
use walkdir::WalkDir;
use zip::write::FileOptions;

use kinode_process_lib::kernel_types::PackageManifestEntry;

use crate::{build::read_metadata, inject_message, KIT_LOG_PATH_DEFAULT};

#[instrument(level = "trace", skip_all)]
fn new_package(
    node: Option<&str>,
    package_name: &str,
    publisher_node: &str,
    bytes_path: &str,
) -> Result<serde_json::Value> {
    let message = json!({
        "NewPackage": {
            "package_id": {"package_name": package_name, "publisher_node": publisher_node},
            "mirror": true
        }
    });

    inject_message::make_message(
        "main:app_store:sys",
        Some(15),
        &message.to_string(),
        node,
        None,
        Some(bytes_path),
    )
}

#[instrument(level = "trace", skip_all)]
<<<<<<< HEAD
pub fn interact_with_package(
    request_type: &str,
    node: Option<&str>,
    package_name: &str,
    publisher_node: &str,
) -> Result<serde_json::Value> {
    let message = json!({
        request_type: {
            "package_name": package_name,
            "publisher_node": publisher_node,
        }
    });

    inject_message::make_message(
        "main:app_store:sys",
        Some(15),
        &message.to_string(),
        node,
        None,
        None,
    )
}

pub fn make_pkg_publisher(metadata: &Erc721Metadata) -> String {
    let package_name = metadata.properties.package_name.as_str();
    let publisher = metadata.properties.publisher.as_str();
    let pkg_publisher = format!("{}:{}", package_name, publisher);
    pkg_publisher
}

#[instrument(level = "trace", skip_all)]
pub fn zip_pkg(package_dir: &Path, pkg_publisher: &str) -> Result<(PathBuf, String)> {
    let pkg_dir = package_dir.join("pkg");
    let target_dir = package_dir.join("target");
    fs::create_dir_all(&target_dir)?;
    let zip_filename = target_dir.join(pkg_publisher).with_extension("zip");
    zip_directory(&pkg_dir, &zip_filename.to_str().unwrap())?;

    let mut file = fs::File::open(&zip_filename)?;
    let mut hasher = Sha256::new();
    let mut buffer = Vec::new();
    file.read_to_end(&mut buffer)?;
    hasher.update(&buffer);
    let hash_result = hasher.finalize();
    Ok((zip_filename, format!("{hash_result:x}")))
}

#[instrument(level = "trace", skip_all)]
=======
>>>>>>> 98d4ed74
pub fn zip_directory(directory: &Path, zip_filename: &str) -> Result<()> {
    let file = fs::File::create(zip_filename)?;
    let walkdir = WalkDir::new(directory);
    let it = walkdir.into_iter();

    let mut zip = zip::ZipWriter::new(file);

    let options = FileOptions::default()
        .compression_method(zip::CompressionMethod::Deflated)
        .unix_permissions(0o755)
        .last_modified_time(zip::DateTime::from_date_and_time(1980, 1, 1, 0, 0, 0).unwrap());

    for entry in it {
        let entry = entry?;
        let path = entry.path();
        let name = path.strip_prefix(Path::new(directory))?;

        if path.is_file() {
            zip.start_file(name.to_string_lossy(), options)?;
            let mut f = fs::File::open(path)?;
            let mut buffer = Vec::new();
            f.read_to_end(&mut buffer)?;
            zip.write_all(&*buffer)?;
        } else if name.as_os_str().len() != 0 {
            // Only if it is not the root directory
            zip.add_directory(name.to_string_lossy(), options)?;
        }
    }

    zip.finish()?;
    Ok(())
}

#[instrument(level = "trace", skip_all)]
pub async fn execute(package_dir: &Path, url: &str) -> Result<()> {
    if !package_dir.join("pkg").exists() {
        return Err(eyre!(
            "Required `pkg/` dir not found within given input dir {:?} (or cwd, if none given). Please re-run targeting a package.",
            package_dir,
        ));
    }
    let pkg_dir = package_dir.join("pkg").canonicalize()?;
    let metadata = read_metadata(package_dir)?;
    let package_name = metadata.properties.package_name.as_str();
    let publisher = metadata.properties.publisher.as_str();
    let pkg_publisher = make_pkg_publisher(&metadata);

    let manifest = fs::File::open(pkg_dir.join("manifest.json"))
        .with_suggestion(|| "Missing required manifest.json file. See discussion at https://book.kinode.org/my_first_app/chapter_1.html?highlight=manifest.json#pkgmanifestjson")?;
    let manifest: Vec<PackageManifestEntry> = serde_json::from_reader(manifest)
        .with_suggestion(|| "Failed to parse required manifest.json file. See discussion at https://book.kinode.org/my_first_app/chapter_1.html?highlight=manifest.json#pkgmanifestjson")?;
    let has_all_entries = manifest.iter().fold(true, |has_all_entries, entry| {
        let file_path = entry
            .process_wasm_path
            .strip_prefix("/")
            .unwrap_or_else(|| &entry.process_wasm_path);
        has_all_entries && pkg_dir.join(file_path).exists()
    });
    if !has_all_entries {
        return Err(eyre!("Missing a .wasm file declared by manifest.json.")
            .with_suggestion(|| "Try `kit build`ing package first, or updating manifest.json."));
    }

    info!("{}", pkg_publisher);

    let (zip_filename, hash_result) = zip_pkg(package_dir, &pkg_publisher)?;
    info!("package zip hash: {hash_result}");

<<<<<<< HEAD
=======
    let mut file = fs::File::open(&zip_filename)?;
    let mut hasher = Sha256::new();
    let mut buffer = Vec::new();
    file.read_to_end(&mut buffer)?;
    hasher.update(&buffer);
    let hash_string = format!("{:x}", hasher.finalize());
    info!("package zip hash: {:?}", hash_string);
>>>>>>> 98d4ed74
    // Create and send new package request
    let new_pkg_request = new_package(
        None,
        package_name,
        publisher,
        zip_filename.to_str().unwrap(),
    )?;
    let response = inject_message::send_request(url, new_pkg_request).await?;
    let inject_message::Response { ref body, .. } =
        inject_message::parse_response(response)
            .await
            .map_err(|e| {
                let e_string = e.to_string();
                if e_string.contains("Failed with status code:") {
                    eyre!("{}\ncheck logs (default at {}) for full http response\n\nhint: is Kinode running at url {}?", e_string, KIT_LOG_PATH_DEFAULT, url)
                } else {
                    eyre!(e_string)
                }
            })?;
    let body = serde_json::from_str::<serde_json::Value>(body)?;
    let new_package_response = body.get("NewPackageResponse");

    if new_package_response != Some(&serde_json::Value::String("Success".to_string())) {
        return Err(eyre!(
            "Failed to add package. Got response from node: {}",
            body
        ));
    }

    // Install package
    let body = json!({
        "Install": {
            "package_id": {
                "package_name": package_name,
                "publisher_node": publisher,
            },
            "version_hash": hash_string,
            "metadata": {
                "name": metadata.name,
                "description": metadata.description,
                "image": metadata.image,
                "external_url": metadata.external_url,
                "animation_url": metadata.animation_url,
                "properties": {
                    "package_name": metadata.properties.package_name,
                    "publisher": metadata.properties.publisher,
                    "current_version": metadata.properties.current_version,
                    "mirrors": metadata.properties.mirrors,
                    "code_hashes": metadata.properties.code_hashes.clone().into_iter().collect::<Vec<(String, String)>>(),
                    "license": metadata.properties.license,
                    "screenshots": metadata.properties.screenshots,
                    "wit_version": metadata.properties.wit_version,
                    "dependencies": metadata.properties.dependencies,
                },
            },
        }
    });
    let install_request = inject_message::make_message(
        "main:app_store:sys",
        Some(15),
        &body.to_string(),
        None,
        None,
        None,
    )?;
    let response = inject_message::send_request(url, install_request).await?;
    let inject_message::Response { ref body, .. } =
        inject_message::parse_response(response).await?;
    let body = serde_json::from_str::<serde_json::Value>(body)?;
    let install_response = body.get("InstallResponse");

    if install_response == Some(&serde_json::Value::String("Success".to_string())) {
        info!(
            "Successfully installed package {} on node at {}",
            pkg_publisher, url
        );
    } else {
        return Err(eyre!(
            "Failed to start package. Got response from node: {}",
            body
        ));
    }

    Ok(())
}<|MERGE_RESOLUTION|>--- conflicted
+++ resolved
@@ -9,7 +9,7 @@
 use walkdir::WalkDir;
 use zip::write::FileOptions;
 
-use kinode_process_lib::kernel_types::PackageManifestEntry;
+use kinode_process_lib::kernel_types::{Erc721Metadata, PackageManifestEntry};
 
 use crate::{build::read_metadata, inject_message, KIT_LOG_PATH_DEFAULT};
 
@@ -38,7 +38,6 @@
 }
 
 #[instrument(level = "trace", skip_all)]
-<<<<<<< HEAD
 pub fn interact_with_package(
     request_type: &str,
     node: Option<&str>,
@@ -87,8 +86,6 @@
 }
 
 #[instrument(level = "trace", skip_all)]
-=======
->>>>>>> 98d4ed74
 pub fn zip_directory(directory: &Path, zip_filename: &str) -> Result<()> {
     let file = fs::File::create(zip_filename)?;
     let walkdir = WalkDir::new(directory);
@@ -154,19 +151,9 @@
 
     info!("{}", pkg_publisher);
 
-    let (zip_filename, hash_result) = zip_pkg(package_dir, &pkg_publisher)?;
-    info!("package zip hash: {hash_result}");
-
-<<<<<<< HEAD
-=======
-    let mut file = fs::File::open(&zip_filename)?;
-    let mut hasher = Sha256::new();
-    let mut buffer = Vec::new();
-    file.read_to_end(&mut buffer)?;
-    hasher.update(&buffer);
-    let hash_string = format!("{:x}", hasher.finalize());
-    info!("package zip hash: {:?}", hash_string);
->>>>>>> 98d4ed74
+    let (zip_filename, hash_string) = zip_pkg(package_dir, &pkg_publisher)?;
+    info!("package zip hash: {hash_string}");
+
     // Create and send new package request
     let new_pkg_request = new_package(
         None,
