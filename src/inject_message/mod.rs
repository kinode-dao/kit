use std::fs;
use std::io::{self, Read};

#[allow(deprecated)]
use base64::encode;
use reqwest;
use serde_json::{Value, json};

pub struct Response {
    pub body: String,
    pub lazy_load_blob: Option<Vec<u8>>,
}

impl std::fmt::Display for Response {
    fn fmt(&self, f: &mut std::fmt::Formatter<'_>) -> std::fmt::Result {
        write!(
            f,
            "Response:\nbody: {}\nblob: {:?}",
            self.body,
            self.lazy_load_blob,
        )
    }
}

pub fn make_message(
    process: &str,
    expects_response: Option<u64>,
    body: &str,
    node: Option<&str>,
    raw_bytes: Option<&[u8]>,
    bytes_path: Option<&str>,
) -> io::Result<Value> {
    #[allow(deprecated)]
    let data = match (raw_bytes, bytes_path) {
        (Some(bytes), None) => Some(encode(bytes)),
        (None, Some(path)) => {
            let mut file = fs::File::open(path)?;
            let mut buffer = Vec::new();
            file.read_to_end(&mut buffer)?;
            Some(encode(&buffer))
        },
        (None, None) => None,
        _ => {
            println!("Cannot accept both raw_bytes and bytes_path");
            std::process::exit(1);
        }
    };

    let request = json!({
        "node": node,
        "process": process,
        "inherit": false,
        "expects_response": expects_response,
        "body": body,
        "metadata": Option::<serde_json::Value>::None,
        "context": Option::<serde_json::Value>::None,
        "mime": "application/octet-stream",
        "data": data
    });

    Ok(request)
}

pub async fn send_request(
    url: &str,
    json_data: Value,
) -> anyhow::Result<reqwest::Response> {
    let endpoint = "/rpc:distro:sys/message";
    let mut url = url.to_string();
    let url =
        if url.ends_with(endpoint) {
            url
        } else {
            if url.ends_with('/') {
                url.pop();
            }
            format!("{}{}", url, endpoint)
        };
    let client = reqwest::Client::new();
    let response = client.post(&url)
        .json(&json_data)
        .send()
        .await?;

    Ok(response)
}

pub async fn parse_response(response: reqwest::Response) -> anyhow::Result<Response> {
    if response.status() != 200 {
<<<<<<< HEAD
        return Err(anyhow::anyhow!("Failed with status code: {}", response.status()))
=======
        return Err(anyhow::anyhow!(
            "Failed with status code: {}; {:?}",
            response.status(),
            response.text().await,
        ))
>>>>>>> df67e78a
    } else {
        let content: String = response.text().await?;
        let data: Value = serde_json::from_str(&content)?;

        let body = data
            .get("body")
            .map(|body| {
                if let serde_json::Value::Array(body_bytes_val) = body {
                    let body_bytes: Vec<u8> = body_bytes_val
                        .iter()
                        .map(|n| n.as_u64().unwrap() as u8)
                        .collect();
                    let body_string: String = String::from_utf8(body_bytes)?;
                    Ok(body_string)
                } else {
                    return Err(anyhow::anyhow!("Response `body` was not bytes."))
                }
            })
            .ok_or_else(|| anyhow::anyhow!("Response did not contain `body` field."))??;

        let blob = data
            .get("lazy_load_blob")
            .and_then(|b| {
                match b {
                    serde_json::Value::Null => None,
                    serde_json::Value::Array(blob_bytes_val) => {
                        let blob_bytes: Vec<u8> = blob_bytes_val
                            .iter()
                            .map(|n| n.as_u64().unwrap() as u8)
                            .collect();
                        Some(Ok(blob_bytes))
                    },
                    _ => return Some(Err(anyhow::anyhow!("Response did not contain `lazy_load_blob` bytes field."))),
                }
            })
            .transpose()?;

        Ok(Response {
            body,
            lazy_load_blob: blob,
        })
    }
}

pub async fn execute(
    url: &str,
    process: &str,
    expects_response: Option<u64>,
    body: &str,
    node: Option<&str>,
    bytes_path: Option<&str>,
) -> anyhow::Result<()> {
    let request = make_message(process, expects_response, body, node, None, bytes_path)?;
    let response = send_request(url, request).await?;
    if expects_response.is_some() {
        let response = parse_response(response).await?;
        println!("{}", response);
    } else {
        if response.status() != 200 {
            return Err(anyhow::anyhow!("Failed with status code: {}", response.status()))
        } else {
            println!("{}", response.status());
        }
    }

    Ok(())
}<|MERGE_RESOLUTION|>--- conflicted
+++ resolved
@@ -87,15 +87,7 @@
 
 pub async fn parse_response(response: reqwest::Response) -> anyhow::Result<Response> {
     if response.status() != 200 {
-<<<<<<< HEAD
         return Err(anyhow::anyhow!("Failed with status code: {}", response.status()))
-=======
-        return Err(anyhow::anyhow!(
-            "Failed with status code: {}; {:?}",
-            response.status(),
-            response.text().await,
-        ))
->>>>>>> df67e78a
     } else {
         let content: String = response.text().await?;
         let data: Value = serde_json::from_str(&content)?;
