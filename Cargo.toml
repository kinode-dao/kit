[package]
name = "kit"
version = "0.6.11"
edition = "2021"

[build-dependencies]
anyhow = "1.0"
git2 = "0.18"

[dependencies]
alloy = { version = "0.1.3", features = [
    "consensus",
    "contract",
    "json-rpc",
    "network",
    "provider-ws",
    "providers",
    "pubsub",
    "rpc",
    "rpc-client",
    "rpc-client-ws",
    "rpc-types",
    "rpc-types-eth",
    "signers",
    "signer-keystore",
    "signer-ledger",
    "signer-local",
    "signer-trezor",
] }
alloy-sol-macro = "0.7.6"
alloy-sol-types = "0.7.6"
base64 = "0.21"
clap = { version = "4.4", features = ["cargo", "string"] }
color-eyre = { version = "0.6", features = ["capture-spantrace"] }
dirs = "5.0"
fs-err = "2.11"
hex = "0.4"
kinode_process_lib = { git = "https://github.com/kinode-dao/process_lib.git", rev = "7eb3a04" }
nix = { version = "0.27", features = ["process", "signal", "term"] }
regex = "1"
<<<<<<< HEAD
reqwest = { version = "0.11", features = ["json"] }
rmp-serde = "1.1.2"
rpassword = "7"
=======
reqwest = { version = "0.12", features = ["json"] }
>>>>>>> fef05c35
semver = "1.0"
serde = { version = "1.0", features = ["derive"] }
serde_json = "1.0"
sha2 = "0.10.8"
tokio = { version = "1.28", features = [
    "macros",
    "process",
    "rt-multi-thread",
    "signal",
    "sync",
    "time",
] }
toml = "0.8"
tracing = "0.1"
tracing-appender = "0.2"
tracing-error = "0.2"
tracing-subscriber = { version = "0.3", features = ["env-filter", "json", "std"] }
walkdir = "2.4"
wit-bindgen = "0.24.0"
zip = "0.6"

[workspace]
members = []
exclude = ["src/new/templates/*"]
resolver = "2"

[[bin]]
name = "kit"
path = "src/main.rs"

[lib]<|MERGE_RESOLUTION|>--- conflicted
+++ resolved
@@ -38,13 +38,9 @@
 kinode_process_lib = { git = "https://github.com/kinode-dao/process_lib.git", rev = "7eb3a04" }
 nix = { version = "0.27", features = ["process", "signal", "term"] }
 regex = "1"
-<<<<<<< HEAD
-reqwest = { version = "0.11", features = ["json"] }
-rmp-serde = "1.1.2"
+reqwest = { version = "0.12", features = ["json"] }
+# rmp-serde = "1.1.2"
 rpassword = "7"
-=======
-reqwest = { version = "0.12", features = ["json"] }
->>>>>>> fef05c35
 semver = "1.0"
 serde = { version = "1.0", features = ["derive"] }
 serde_json = "1.0"
